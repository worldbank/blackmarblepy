--- conflicted
+++ resolved
@@ -32,19 +32,11 @@
 setup(
     name="blackmarblepy",
     version=read("blackmarblepy", "VERSION"),
-<<<<<<< HEAD
-    description="Black Marble NTL",
+    description="Black Marble Nighttime Lights",
     url="https://github.com/ramarty/blackmarblepy/",
     long_description=read("README.md"),
     long_description_content_type="text/markdown",
     author="Rob Marty",
-=======
-    description="Awesome blackmarblepy created by ramarty",
-    url="https://github.com/ramarty/blackmarblepy/",
-    long_description=read("README.md"),
-    long_description_content_type="text/markdown",
-    author="ramarty",
->>>>>>> e41c800a
     packages=find_packages(exclude=["tests", ".github"]),
     install_requires=read_requirements("requirements.txt"),
     entry_points={
