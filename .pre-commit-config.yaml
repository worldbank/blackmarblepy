--- conflicted
+++ resolved
@@ -1,13 +1,9 @@
 # See https://pre-commit.com for more information
 # See https://pre-commit.com/hooks.html for more hooks
 ci:
-<<<<<<< HEAD
     autofix_prs: false
     autoupdate_schedule: monthly
 
-=======
-    autoupdate_schedule: monthly
->>>>>>> 082c6937
 repos:
   - repo: https://github.com/pre-commit/pre-commit-hooks
     rev: v4.6.0
